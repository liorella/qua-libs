--- conflicted
+++ resolved
@@ -26,18 +26,11 @@
 QuamTypes = TypeVar("QuamTypes", OPXPlusQuAM, FEMQuAM)
 
 
-<<<<<<< HEAD
-def create_quam_superconducting(wiring: dict = None,
-                                octaves: Dict[str, Octave] = None,
-                                mw_fem_dummies: List[int] = None,
-                                fem_delays: List = None) -> QuAM:
-=======
 def create_quam_superconducting(
     quam_class: Type[QuamTypes],
     wiring: dict = None,
     octaves: Dict[str, Octave] = None,
 ) -> QuamTypes:
->>>>>>> 97487139
     """Create a QuAM with a number of qubits.
 
     Args:
@@ -47,15 +40,7 @@
         QuamRoot: A QuAM with the specified number of qubits.
     """
     # Initiate the QuAM class
-<<<<<<< HEAD
-    if mw_fem_dummies is None:
-        mw_fem_dummies = []
-    if fem_delays is None:
-        fem_delays = []
-    machine = QuAM(mw_fem_dummies=mw_fem_dummies, fem_delays=fem_delays)
-=======
     machine = quam_class()
->>>>>>> 97487139
 
     # Define the connectivity
     if wiring is not None:
@@ -92,7 +77,7 @@
                 name=f"octave{i+1}",
                 ip=machine.network["octave_ips"][i],
                 port=machine.network["octave_port"],
-                calibration_db_path=os.path.dirname(__file__),
+                calibration_db_path=os.path.dirname(__file__)
             )
             machine.octaves[f"octave{i+1}"] = octave
             octave.initialize_frequency_converters()
@@ -254,17 +239,8 @@
 
     wiring = create_wiring(port_allocation, using_opx_1000=using_opx_1000)
 
-<<<<<<< HEAD
-    mw_fem_dummies = []
-    # mw_fem_dummies = [1, 2]
-
-    fem_delays = [0, 0, 0]
-
-    machine = create_quam_superconducting(wiring, mw_fem_dummies=mw_fem_dummies, fem_delays=fem_delays)
-=======
     machine = create_quam_superconducting(quam_class, wiring)
 
->>>>>>> 97487139
     machine.save(quam_folder, content_mapping={"wiring.json": {"wiring", "network"}})
 
     qua_file = folder / "qua_config.json"
