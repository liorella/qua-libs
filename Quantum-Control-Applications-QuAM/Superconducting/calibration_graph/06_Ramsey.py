"""
        RAMSEY WITH VIRTUAL Z ROTATIONS
The program consists in playing a Ramsey sequence (x90 - idle_time - x90 - measurement) for different idle times.
Instead of detuning the qubit gates, the frame of the second x90 pulse is rotated (de-phased) to mimic an accumulated
phase acquired for a given detuning after the idle time.
This method has the advantage of playing gates on resonance as opposed to the detuned Ramsey.

From the results, one can fit the Ramsey oscillations and precisely measure the qubit resonance frequency and T2*.

Prerequisites:
    - Having found the resonance frequency of the resonator coupled to the qubit under study (resonator_spectroscopy).
    - Having calibrated qubit pi pulse (x180) by running qubit spectroscopy, power_rabi and updated the state.
    - (optional) Having calibrated the readout (readout_frequency, amplitude, duration_optimization IQ_blobs) for better SNR.

Next steps before going to the next node:
    - Update the qubits frequency and T2_ramsey in the state.
    - Save the current state
"""


# %% {Imports}
from qualibrate import QualibrationNode, NodeParameters
from quam_libs.components import QuAM
from quam_libs.macros import qua_declaration, readout_state
from quam_libs.lib.qua_datasets import convert_IQ_to_V
from quam_libs.lib.plot_utils import QubitGrid, grid_iter
from quam_libs.lib.save_utils import fetch_results_as_xarray, load_dataset
from quam_libs.lib.fit import fit_oscillation_decay_exp, oscillation_decay_exp
from qualang_tools.results import progress_counter, fetching_tool
from qualang_tools.loops import from_array
from qualang_tools.multi_user import qm_session
from qualang_tools.units import unit
from qm import SimulationConfig
from qm.qua import *
from typing import Literal, Optional, List
import matplotlib.pyplot as plt
import numpy as np


# %% {Node_parameters}
class Parameters(NodeParameters):

    qubits: Optional[List[str]] = None
    num_averages: int = 100
    frequency_detuning_in_mhz: float = 1.0
    min_wait_time_in_ns: int = 16
    max_wait_time_in_ns: int = 3000
    num_time_points: int = 500
    log_or_linear_sweep: Literal["log", "linear"] = "log"
    flux_point_joint_or_independent: Literal["joint", "independent"] = "independent"
    use_state_discrimination: bool = False
    simulate: bool = False
    simulation_duration_ns: int = 2500
    timeout: int = 100
    load_data_id: Optional[int] = None
    multiplexed: bool = False

<<<<<<< HEAD

=======
>>>>>>> e1c9546a
node = QualibrationNode(name="06_Ramsey", parameters=Parameters())


# %% {Initialize_QuAM_and_QOP}
# Class containing tools to help handle units and conversions.
u = unit(coerce_to_integer=True)
# Instantiate the QuAM class from the state file
machine = QuAM.load()
# Generate the OPX and Octave configurations
config = machine.generate_config()
# Open Communication with the QOP
if node.parameters.load_data_id is None:
    qmm = machine.connect()
    
# Get the relevant QuAM components
if node.parameters.qubits is None or node.parameters.qubits == "":
    qubits = machine.active_qubits
else:
    qubits = [machine.qubits[q] for q in node.parameters.qubits]
num_qubits = len(qubits)


# %% {QUA_program}
n_avg = node.parameters.num_averages  # The number of averages
# Dephasing time sweep (in clock cycles = 4ns) - minimum is 4 clock cycles
if node.parameters.log_or_linear_sweep == "linear":
    idle_times = (
        np.linspace(
            node.parameters.min_wait_time_in_ns,
            node.parameters.max_wait_time_in_ns,
            node.parameters.num_time_points,
        )
        // 4
    ).astype(int)
else:
    idle_times = np.unique(
        np.geomspace(
            node.parameters.min_wait_time_in_ns,
            node.parameters.max_wait_time_in_ns,
            node.parameters.num_time_points,
        )
        // 4
    ).astype(int)

# Detuning converted into virtual Z-rotations to observe Ramsey oscillation and get the qubit frequency
detuning = int(1e6 * node.parameters.frequency_detuning_in_mhz)
flux_point = node.parameters.flux_point_joint_or_independent

with program() as ramsey:
    I, I_st, Q, Q_st, n, n_st = qua_declaration(num_qubits=num_qubits)
    t = declare(int)  # QUA variable for the idle time
    sign = declare(int)  # QUA variable to change the sign of the detuning
    # QUA variable for dephasing the second pi/2 pulse (virtual Z-rotation)
    phi = declare(fixed)
    if node.parameters.use_state_discrimination:
        state = [declare(int) for _ in range(num_qubits)]
        state_st = [declare_stream() for _ in range(num_qubits)]

    for i, qubit in enumerate(qubits):

        # Bring the active qubits to the desired frequency point
        if flux_point == "independent":
            machine.apply_all_flux_to_min()
            qubit.z.to_independent_idle()
        elif flux_point == "joint":
            machine.apply_all_flux_to_joint_idle()
        else:
            machine.apply_all_flux_to_zero()

        with for_(n, 0, n < n_avg, n + 1):
            save(n, n_st)
            with for_each_(t, idle_times):
                #  with for_(*from_array(t, idle_times)):
                with for_(*from_array(sign, [-1, 1])):
                    # Rotate the frame of the second x90 gate to implement a virtual Z-rotation
                    with if_(sign == 1):
                        assign(phi, Cast.mul_fixed_by_int(detuning * 1e-9, 4 * t))
                    with else_():
                        assign(phi, Cast.mul_fixed_by_int(-detuning * 1e-9, 4 * t))
                    qubit.align()
                    # # Strict_timing ensures that the sequence will be played without gaps
                    # with strict_timing_():
                    qubit.xy.play("x90")
                    qubit.xy.wait(t)
                    qubit.xy.frame_rotation_2pi(phi)
                    qubit.xy.play("x90")

                    # Align the elements to measure after playing the qubit pulse.
                    qubit.align()
                    # Measure the state of the resonators and save data
                    if node.parameters.use_state_discrimination:
                        readout_state(qubit, state[i])
                        save(state[i], state_st[i])
                    else:
                        qubit.resonator.measure("readout", qua_vars=(I[i], Q[i]))
                        save(I[i], I_st[i])
                        save(Q[i], Q_st[i])

                    # Wait for the qubits to decay to the ground state
                    qubit.resonator.wait(qubit.thermalization_time * u.ns)
                    # Reset the frame of the qubits in order not to accumulate rotations
                    reset_frame(qubit.xy.name)
        # Measure sequentially
        if not node.parameters.multiplexed:
            align()

    with stream_processing():
        n_st.save("n")
        for i in range(num_qubits):
            if node.parameters.use_state_discrimination:
                state_st[i].buffer(2).buffer(len(idle_times)).average().save(f"state{i + 1}")
            else:
                I_st[i].buffer(2).buffer(len(idle_times)).average().save(f"I{i + 1}")
                Q_st[i].buffer(2).buffer(len(idle_times)).average().save(f"Q{i + 1}")


# %% {Simulate_or_execute}
if node.parameters.simulate:
    # Simulates the QUA program for the specified duration
    simulation_config = SimulationConfig(duration=node.parameters.simulation_duration_ns * 4)  # In clock cycles = 4ns
    job = qmm.simulate(config, ramsey, simulation_config)
    # Get the simulated samples and plot them for all controllers
    samples = job.get_simulated_samples()
    fig, ax = plt.subplots(nrows=len(samples.keys()), sharex=True)
    for i, con in enumerate(samples.keys()):
        plt.subplot(len(samples.keys()),1,i+1)
        samples[con].plot()
        plt.title(con)
    plt.tight_layout()
    # Save the figure
    node.results = {"figure": plt.gcf()}
    node.machine = machine
    node.save()

elif node.parameters.load_data_id is None:
    with qm_session(qmm, config, timeout=node.parameters.timeout) as qm:
        job = qm.execute(ramsey)
        results = fetching_tool(job, ["n"], mode="live")
        while results.is_processing():
            # Fetch results
            n = results.fetch_all()[0]
            # Progress bar
            progress_counter(n, n_avg, start_time=results.start_time)


# %% {Data_fetching_and_dataset_creation}
if not node.parameters.simulate:
    if node.parameters.load_data_id is None:
        # Fetch the data from the OPX and convert it into a xarray with corresponding axes (from most inner to outer loop)
        ds = fetch_results_as_xarray(job.result_handles, qubits, {"sign": [-1, 1], "time": idle_times})
        # Convert IQ data into volts
        ds = convert_IQ_to_V(ds, qubits)
        # Add the absolute time to the dataset
        ds = ds.assign_coords({"time": (["time"], 4 * idle_times)})
        ds.time.attrs["long_name"] = "idle_time"
        ds.time.attrs["units"] = "ns"
    else:
        ds, machine, json_data, qubits, node.parameters = load_dataset(node.parameters.load_data_id, parameters = node.parameters)
    # Add the dataset to the node
    node.results = {"ds": ds}


    # %% {Data_analysis}
    # Fit the Ramsey oscillations based on the qubit state or the 'I' quadrature
    if node.parameters.use_state_discrimination:
        fit = fit_oscillation_decay_exp(ds.state, "time")
    else:
        fit = fit_oscillation_decay_exp(ds.I, "time")
    fit.attrs = {"long_name": "time", "units": "µs"}
    fitted = oscillation_decay_exp(
        ds.time,
        fit.sel(fit_vals="a"),
        fit.sel(fit_vals="f"),
        fit.sel(fit_vals="phi"),
        fit.sel(fit_vals="offset"),
        fit.sel(fit_vals="decay"),
    )
    # TODO: add meaningful comments
    frequency = fit.sel(fit_vals="f")
    frequency.attrs = {"long_name": "frequency", "units": "MHz"}

    decay = fit.sel(fit_vals="decay")
    decay.attrs = {"long_name": "decay", "units": "nSec"}

    frequency = frequency.where(frequency > 0, drop=True)

    decay = fit.sel(fit_vals="decay")
    decay.attrs = {"long_name": "decay", "units": "nSec"}

    decay_res = fit.sel(fit_vals="decay_decay")
    decay_res.attrs = {"long_name": "decay", "units": "nSec"}

    tau = 1 / fit.sel(fit_vals="decay")
    tau.attrs = {"long_name": "T2*", "units": "uSec"}

    tau_error = tau * (np.sqrt(decay_res) / decay)
    tau_error.attrs = {"long_name": "T2* error", "units": "uSec"}

    within_detuning = (1e9 * frequency < 2 * detuning).mean(dim="sign") == 1
    positive_shift = frequency.sel(sign=1) > frequency.sel(sign=-1)
    freq_offset = (
        within_detuning * (frequency * fit.sign).mean(dim="sign")
        + ~within_detuning * positive_shift * frequency.mean(dim="sign")
        - ~within_detuning * ~positive_shift * frequency.mean(dim="sign")
    )
    decay = 1e-9 * tau.mean(dim="sign")
    decay_error = 1e-9 * tau_error.mean(dim="sign")

    # Save fitting results
    fit_results = {
        q.name: {
            "freq_offset": 1e9 * freq_offset.loc[q.name].values,
            "decay": decay.loc[q.name].values,
            "decay_error": decay_error.loc[q.name].values,
        }
        for q in qubits
    }
    node.results["fit_results"] = fit_results
    for q in qubits:
        print(f"Frequency offset for qubit {q.name} : {(fit_results[q.name]['freq_offset']/1e6):.2f} MHz ")
        print(f"T2* for qubit {q.name} : {1e6*fit_results[q.name]['decay']:.2f} us")


    # %% {Plotting}
    grid = QubitGrid(ds, [q.grid_location for q in qubits])
    for ax, qubit in grid_iter(grid):
        if node.parameters.use_state_discrimination:
            ds.sel(sign=1).loc[qubit].state.plot(
                ax=ax, x="time", c="C0", marker=".", ms=5.0, ls="", label="$\Delta$ = +"
            )
            ds.sel(sign=-1).loc[qubit].state.plot(
                ax=ax, x="time", c="C1", marker=".", ms=5.0, ls="", label="$\Delta$ = -"
            )
            ax.plot(ds.time, fitted.loc[qubit].sel(sign=1), c="C0", ls="-", lw=1)
            ax.plot(ds.time, fitted.loc[qubit].sel(sign=-1), c="C1", ls="-", lw=1)
            ax.set_ylabel("State")
        else:
            (ds.sel(sign=1).loc[qubit].I * 1e3).plot(
                ax=ax, x="time", c="C0", marker=".", ms=5.0, ls="", label="$\Delta$ = +"
            )
            (ds.sel(sign=-1).loc[qubit].I * 1e3).plot(
                ax=ax, x="time", c="C1", marker=".", ms=5.0, ls="", label="$\Delta$ = -"
            )
            ax.set_ylabel("Trans. amp. I [mV]")
            ax.plot(ds.time, 1e3 * fitted.loc[qubit].sel(sign=1), c="C0", ls="-", lw=1)
            ax.plot(ds.time, 1e3 * fitted.loc[qubit].sel(sign=-1), c="C1", ls="-", lw=1)

        ax.set_xlabel("Idle time [ns]")
        ax.set_title(qubit["qubit"])
        ax.text(
            0.1,
            0.9,
            f'T2* = {1e6*fit_results[qubit["qubit"]]["decay"]:.1f} ± {1e6*fit_results[qubit["qubit"]]["decay_error"]:.1f} µs',
            transform=ax.transAxes,
            fontsize=10,
            verticalalignment="top",
            bbox=dict(facecolor="white", alpha=0.5),
        )
        ax.legend()
    grid.fig.suptitle("Ramsey : I vs. idle time")
    plt.tight_layout()
    plt.show()
    node.results["figure"] = grid.fig


    # %% {Update_state}
    if node.parameters.load_data_id is None:
        with node.record_state_updates():
            for q in qubits:
                q.xy.intermediate_frequency -= float(fit_results[q.name]["freq_offset"])
                q.T2ramsey = float(fit_results[q.name]["decay"])


        # %% {Save_results}
        node.outcomes = {q.name: "successful" for q in qubits}
        node.results["initial_parameters"] = node.parameters.model_dump()
        node.machine = machine
        node.save()

# %%<|MERGE_RESOLUTION|>--- conflicted
+++ resolved
@@ -55,10 +55,6 @@
     load_data_id: Optional[int] = None
     multiplexed: bool = False
 
-<<<<<<< HEAD
-
-=======
->>>>>>> e1c9546a
 node = QualibrationNode(name="06_Ramsey", parameters=Parameters())
 
 
