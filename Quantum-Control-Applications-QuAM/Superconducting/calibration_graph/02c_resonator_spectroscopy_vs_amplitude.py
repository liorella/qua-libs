--- conflicted
+++ resolved
@@ -95,6 +95,7 @@
     qmm = machine.connect()
     
 
+
 # %% {QUA_program}
 n_avg = node.parameters.num_averages  # The number of averages
 
@@ -185,7 +186,6 @@
 
     # %% {Data_fetching_and_dataset_creation}
     # Fetch the data from the OPX and convert it into a xarray with corresponding axes (from most inner to outer loop)
-<<<<<<< HEAD
     if node.parameters.load_data_id is not None:
         ds, machine, json_data, qubits, node.parameters = load_dataset(node.parameters.load_data_id, parameters = node.parameters)
     else:
@@ -230,55 +230,6 @@
         ds.power_dbm.attrs["units"] = "dBm"
         # Normalize the IQ_abs with respect to the amplitude axis
         ds = ds.assign({"IQ_abs_norm": ds["IQ_abs"] / ds.IQ_abs.mean(dim=["freq"])})
-=======
-    ds = fetch_results_as_xarray(job.result_handles, qubits, {"amp": amps, "freq": dfs})
-    # Convert IQ data into volts
-    ds = convert_IQ_to_V(ds, qubits)
-    # Derive the amplitude IQ_abs = sqrt(I**2 + Q**2)
-    ds = ds.assign({"IQ_abs": np.sqrt(ds["I"] ** 2 + ds["Q"] ** 2)})
-    # Add the resonator RF frequency axis of each qubit to the dataset coordinates for plotting
-    RF_freq = np.array([dfs + q.resonator.RF_frequency for q in qubits])
-    ds = ds.assign_coords({"freq_full": (["qubit", "freq"], RF_freq)})
-    ds.freq_full.attrs["long_name"] = "Frequency"
-    ds.freq_full.attrs["units"] = "GHz"
-
-    # Add the absolute readout pulse amplitude to the dataset
-    def abs_amp(q):
-        def foo(amp):
-            return amp * node.parameters.max_amp
-
-        return foo
-
-    def abs_pow(q):
-        def foo(amp):
-            return amp + q.resonator.get_output_power("readout")
-
-        return foo
-
-    ds = ds.assign_coords(
-        {"abs_amp": (["qubit", "amp"], np.array([abs_amp(q)(amps) for q in qubits]))}
-    )
-    ds.abs_amp.attrs["long_name"] = "Amplitude"
-    ds.abs_amp.attrs["units"] = "V"
-    # Add the absolute readout power to the dataset
-    ds = ds.assign_coords(
-        {
-            "power_dbm": (
-                ["qubit", "amp"],
-                np.array(
-                    [
-                        abs_pow(q)(20 * np.log10(amps)) - node.parameters.ro_line_attenuation_dB
-                        for q in qubits
-                    ]
-                ),
-            )
-        }
-    )
-    ds.power_dbm.attrs["long_name"] = "Power"
-    ds.power_dbm.attrs["units"] = "dBm"
-    # Normalize the IQ_abs with respect to the amplitude axis
-    ds = ds.assign({"IQ_abs_norm": ds["IQ_abs"] / ds.IQ_abs.mean(dim=["freq"])})
->>>>>>> 6446bc28
     # Add the dataset to the node
     node.results = {"ds": ds}
 
